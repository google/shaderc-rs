--- conflicted
+++ resolved
@@ -91,19 +91,15 @@
           command: test
           args: --verbose
 
-<<<<<<< HEAD
   test-ios-cross-stable:
-    name: Stable on iOS (Cross Compilation)
-=======
-  test-ios-stable:
     name: iOS (Stable, ARM, Cross Compilation)
->>>>>>> 58c146fa
     runs-on: macos-11
     steps:
       - name: Checkout out repository
         uses: actions/checkout@v2
         with:
           submodules: true
+
       - name: Install latest stable Rust toolchain
         uses: actions-rs/toolchain@v1
         with:
@@ -118,7 +114,7 @@
           args: --target aarch64-apple-ios --verbose
 
   test-ios-simul-stable:
-    name: Stable on iOS (Simulation)
+    name: iOS (Stable, X64, Simulation)
     runs-on: macos-11
     steps:
       - name: Checkout out repository
